--- conflicted
+++ resolved
@@ -468,15 +468,11 @@
                             //??Console.WriteLine(Environment.NewLine + "Running the property access speed tests ... ");
                             Console.WriteLine("(Note: 'V8NativeObject' objects are always faster than using the 'V8ManagedObject' objects because native objects store values within the V8 engine and managed objects store theirs on the .NET side.)");
 
-<<<<<<< HEAD
-                            count = 200000000;
-=======
 #if DEBUG
                             count = 20000000;
 #else
                             count = 200000000;
 #endif
->>>>>>> b847608a
 
                             Console.WriteLine("\r\nTesting global property write speed ... ");
                             startTime = timer.ElapsedMilliseconds;
@@ -492,16 +488,12 @@
                             result2 = (double)elapsed / count;
                             Console.WriteLine(count + " loops @ " + elapsed + "ms total = " + result2.ToString("0.0#########") + " ms each pass.");
 
-<<<<<<< HEAD
-                            count = 20000;
-=======
 #if DEBUG
                             count = 10000;
 #else
                             count = 2000
                                 000;
 #endif
->>>>>>> b847608a
 
                             Console.WriteLine("\r\nTesting property write speed on a managed object (with interceptors) ... ");
                             _JSServer.DynamicGlobalObject.mo = _JSServer.CreateObjectTemplate().CreateObject();
