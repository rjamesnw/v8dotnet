--- conflicted
+++ resolved
@@ -114,11 +114,7 @@
         }
 
         public static implicit operator InternalHandle(Handle h) { return h._Handle; }
-<<<<<<< HEAD
-        public static implicit operator Handle(HandleProxy* hp) { return ((InternalHandle)hp).GetTrackerHandle(); }
-=======
         public static implicit operator Handle(HandleProxy* hp) { return ((InternalHandle)hp).GetTrackableHandle(); }
->>>>>>> b847608a
         public static InternalHandle operator ~(Handle h) { return h._Handle; }
 
         // --------------------------------------------------------------------------------------------------------------------
@@ -177,15 +173,6 @@
         public static readonly InternalHandle Empty = new InternalHandle((HandleProxy*)null);
 
         /// <summary>
-<<<<<<< HEAD
-        /// Returns a handle that initially does not have any trackers associated, and only references the underlying native
-        /// proxy handle object.  This can be useful for "watching" the proxy handle. For example, in testing garbage collection,
-        /// one can test IsDisposed, IsDisposing, or IsNativelyWeak without blocking the GC collection due to a reference of any
-        /// associated managed object in the handle.
-        /// <para>Warning: Tracker handles are shared via index IDs on a global array in the engine.  As such, accessing certain
-        /// properties and methods can trigger a pull to update the local reference with the tracker.  Normally this is not a
-        /// problem, unless one is testing the GC, as it may prevent the GC from collecting the object during the test.</para>
-=======
         ///     Returns a handle that initially does not have any trackers associated, and only references the underlying native
         ///     proxy handle object.  This can be useful for "watching" the proxy handle. For example, in testing garbage collection,
         ///     one can test IsDisposed, IsDisposing, or IsNativelyWeak without blocking the GC collection due to a reference of any
@@ -194,7 +181,6 @@
         ///     properties and methods on the untracked handle can trigger a pull to update the untracked handle with the tracker.
         ///     Normally this is not a problem, unless one is testing the GC, as it may prevent the GC from collecting the object
         ///     during the test.</para>
->>>>>>> b847608a
         /// </summary>
         public static InternalHandle GetUntrackedHandleFromInternal(InternalHandle source) { var h = Empty; h._HandleProxy = source; return h; }
         public static InternalHandle GetUntrackedHandleFromProxy(HandleProxy* source) { var h = Empty; h._HandleProxy = source; return h; }
@@ -209,11 +195,7 @@
         /// If this handle does not represent a managed object, then this may be set to a 'Handle' instead to allow tracking 
         /// and disposing the internal handle value within external user code.
         /// </summary>
-<<<<<<< HEAD
-        internal Handle _Object;
-=======
         internal Handle _Object; // (or "Handle" tracker)
->>>>>>> b847608a
 
         /// <summary>
         /// InternalHandle values are disposed within the engine automatically.  If a handle is to be used outside the engine,
@@ -227,11 +209,7 @@
         /// </summary>
         public InternalHandle KeepAlive()
         {
-<<<<<<< HEAD
-            GetTrackerHandle(); // (never return this value - the object responsible for this handle may itself have a null handle currently)
-=======
             GetTrackableHandle(); // (never return this value - the object responsible for this handle may itself have a null handle currently)
->>>>>>> b847608a
             return this;
         }
 
@@ -252,11 +230,7 @@
         /// <para>Tracker handles are objects, instead of values, and are used to dispose of value base handles via the garbage
         /// collector. This method is called implicitly when converting from an InternalHandle value to a Handle type.</para>
         /// </param>
-<<<<<<< HEAD
-        public Handle GetTrackerHandle(bool createIfMissing = true)
-=======
         public Handle GetTrackableHandle(bool createIfMissing = true)
->>>>>>> b847608a
         {
             if (_Object == null && !IsEmpty && !IsDisposed)
             {
@@ -411,11 +385,7 @@
 #endif
                     }
 
-<<<<<<< HEAD
-                    GetTrackerHandle(false);
-=======
                     GetTrackableHandle(false);
->>>>>>> b847608a
                 }
             }
 
@@ -439,11 +409,7 @@
                     return false;
 
                 if (_Object == null)
-<<<<<<< HEAD
-                    GetTrackerHandle(false);
-=======
                     GetTrackableHandle(false);
->>>>>>> b847608a
 
                 unsafe
                 {
@@ -561,11 +527,7 @@
 
         public static implicit operator Handle(InternalHandle handle)
         {
-<<<<<<< HEAD
-            return handle._HandleProxy == null ? Handle.Empty : handle.GetTrackerHandle();
-=======
             return handle._HandleProxy == null ? Handle.Empty : handle.GetTrackableHandle();
->>>>>>> b847608a
         }
 
         public static implicit operator V8NativeObject(InternalHandle handle)
@@ -652,13 +614,6 @@
         // Managed Object Properties and References
 
         /// <summary>
-<<<<<<< HEAD
-        /// The ID of the managed object represented by this handle.
-        /// This ID is expected when handles are passed to 'V8ManagedObject.GetObject()'.
-        /// <para>If this value is less than 0 then it is a user specified ID tracking value, and as such there is no associated
-        /// 'V8NativeObject' object, and the 'Object' property will be null.  This occurs </para>
-        /// </summary>
-=======
         ///     The ID of the managed object represented by this handle. This ID is expected when handles are passed to
         ///     'V8ManagedObject.GetObject()'.
         ///     <para>If this value is less than 0 then it is a user specified ID tracking value, and as such there is no associated
@@ -666,7 +621,6 @@
         ///     script and returned to the managed side. </para>
         /// </summary>
         /// <value> The identifier of the object. </value>
->>>>>>> b847608a
         public Int32 ObjectID
         {
             get
